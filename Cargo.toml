[workspace]

# this is for the new crate structure. The legacy code (current CML) still resides in the `rust` directory.
members = [
    "core",
    "crypto",
    "cip25",
    "cip25-wasm",
<<<<<<< HEAD
    "cip36",
    "cip36-wasm",
=======
    "cip25-wasm/json-gen",
>>>>>>> 5cdd375c
    "wasm"
]

# exclude old crate structure to avoid error in it
exclude = [
    "rust",
    "rust/json-gen"
]<|MERGE_RESOLUTION|>--- conflicted
+++ resolved
@@ -6,12 +6,9 @@
     "crypto",
     "cip25",
     "cip25-wasm",
-<<<<<<< HEAD
     "cip36",
     "cip36-wasm",
-=======
     "cip25-wasm/json-gen",
->>>>>>> 5cdd375c
     "wasm"
 ]
 
