use std::io::{BufRead, Seek, Write};

use cbor_event::Special as CBORSpecial;
use cbor_event::Type as CBORType;
use cbor_event::{self, de::Deserializer, se::Serializer};
use std::collections::BTreeMap;
use std::convert::{From, TryFrom};

pub mod address;
pub mod assets;
pub mod auxdata;
pub mod block;
pub mod builders;
pub mod byron;
pub mod certs;
pub mod crypto;
pub mod genesis;
pub mod min_ada;
pub mod plutus;
pub mod serialization;
pub mod transaction;
pub mod utils;

use address::*;
use auxdata::*;

use crypto::*;

use assets::{Mint};

pub use assets::{Coin, Value};

//pub mod legacy_address;

pub use cml_core::{
    error::{DeserializeError, DeserializeFailure},
    metadata::{TransactionMetadatum, TransactionMetadatumLabel},
    ordered_hash_map::OrderedHashMap,
    serialization::{Deserialize, LenEncoding, Serialize, StringEncoding},
    CertificateIndex, Epoch, Int, Slot, TransactionIndex,
};

pub mod cbor_encodings;

use cbor_encodings::*;

extern crate derivative;

pub(crate) use derivative::Derivative;
//#![allow(clippy::too_many_arguments)]

// This file was code-generated using an experimental CDDL to rust tool:
// https://github.com/dcSpark/cddl-codegen

use address::RewardAccount;
use block::ProtocolVersion;
use cbor_encodings::{
    AssetNameEncoding, BootstrapWitnessEncoding, PositiveIntervalEncoding,
    ProtocolParamUpdateEncoding, ProtocolVersionStructEncoding, RationalEncoding,
    UnitIntervalEncoding, UpdateEncoding, VkeywitnessEncoding,
};
use crypto::{Ed25519Signature, GenesisHash, Vkey};
use plutus::{CostModels, ExUnitPrices, ExUnits, PlutusV1Script, PlutusV2Script};
use transaction::NativeScript;

#[derive(
    Clone, Debug, serde::Deserialize, serde::Serialize, schemars::JsonSchema, derivative::Derivative,
)]
#[derivative(Eq, PartialEq, Ord, PartialOrd, Hash)]
pub struct AssetName {
    pub inner: Vec<u8>,
    #[derivative(
        PartialEq = "ignore",
        Ord = "ignore",
        PartialOrd = "ignore",
        Hash = "ignore"
    )]
    #[serde(skip)]
    pub encodings: Option<AssetNameEncoding>,
}

impl AssetName {
    pub fn get(&self) -> &Vec<u8> {
        &self.inner
    }

    pub fn new(inner: Vec<u8>) -> Result<Self, DeserializeError> {
        if inner.len() > 32 {
            return Err(DeserializeError::new(
                "AssetName",
                DeserializeFailure::RangeCheck {
                    found: inner.len(),
                    min: Some(0),
                    max: Some(32),
                },
            ));
        }
        Ok(Self {
            inner,
            encodings: None,
        })
    }
}

impl TryFrom<Vec<u8>> for AssetName {
    type Error = DeserializeError;

    fn try_from(inner: Vec<u8>) -> Result<Self, Self::Error> {
        AssetName::new(inner)
    }
}

impl From<AssetName> for Vec<u8> {
    fn from(wrapper: AssetName) -> Self {
        wrapper.inner
    }
}

pub type DeltaCoin = Int;

pub type GenesisHashList = Vec<GenesisHash>;

pub type NetworkId = u8;

pub type PolicyId = ScriptHash;

pub type PolicyIdList = Vec<PolicyId>;

pub type Port = u16;

#[derive(Clone, Debug, serde::Deserialize, serde::Serialize, schemars::JsonSchema)]
pub struct PositiveInterval {
    pub strart: u64,
    pub end: u64,
    #[serde(skip)]
    pub encodings: Option<PositiveIntervalEncoding>,
}

impl PositiveInterval {
    pub fn new(strart: u64, end: u64) -> Self {
        Self {
            strart,
            end,
            encodings: None,
        }
    }
}

pub type ProposedProtocolParameterUpdates = OrderedHashMap<GenesisHash, ProtocolParamUpdate>;

#[derive(Clone, Debug, serde::Deserialize, serde::Serialize, schemars::JsonSchema)]
pub struct ProtocolParamUpdate {
    pub minfee_a: Option<u64>,
    pub minfee_b: Option<u64>,
    pub max_block_body_size: Option<u64>,
    pub max_transaction_size: Option<u64>,
    pub max_block_header_size: Option<u64>,
    pub key_deposit: Option<Coin>,
    pub pool_deposit: Option<Coin>,
    pub maximum_epoch: Option<Epoch>,
    pub n_opt: Option<u64>,
    pub pool_pledge_influence: Option<Rational>,
    pub expansion_rate: Option<UnitInterval>,
    pub treasury_growth_rate: Option<UnitInterval>,
    pub protocol_version: Option<ProtocolVersionStruct>,
    pub min_pool_cost: Option<Coin>,
    pub ada_per_utxo_byte: Option<Coin>,
    pub cost_models_for_script_languages: Option<CostModels>,
    pub execution_costs: Option<ExUnitPrices>,
    pub max_tx_ex_units: Option<ExUnits>,
    pub max_block_ex_units: Option<ExUnits>,
    pub max_value_size: Option<u64>,
    pub collateral_percentage: Option<u64>,
    pub max_collateral_inputs: Option<u64>,
    #[serde(skip)]
    pub encodings: Option<ProtocolParamUpdateEncoding>,
}

impl ProtocolParamUpdate {
    pub fn new() -> Self {
        Self {
            minfee_a: None,
            minfee_b: None,
            max_block_body_size: None,
            max_transaction_size: None,
            max_block_header_size: None,
            key_deposit: None,
            pool_deposit: None,
            maximum_epoch: None,
            n_opt: None,
            pool_pledge_influence: None,
            expansion_rate: None,
            treasury_growth_rate: None,
            protocol_version: None,
            min_pool_cost: None,
            ada_per_utxo_byte: None,
            cost_models_for_script_languages: None,
            execution_costs: None,
            max_tx_ex_units: None,
            max_block_ex_units: None,
            max_value_size: None,
            collateral_percentage: None,
            max_collateral_inputs: None,
            encodings: None,
        }
    }
}

impl Default for ProtocolParamUpdate {
    fn default() -> Self {
        Self::new()
    }
}

#[derive(Clone, Debug, serde::Deserialize, serde::Serialize, schemars::JsonSchema)]
pub struct ProtocolVersionStruct {
    pub protocol_version: ProtocolVersion,
    #[serde(skip)]
    pub encodings: Option<ProtocolVersionStructEncoding>,
}

impl ProtocolVersionStruct {
    pub fn new(protocol_version: ProtocolVersion) -> Self {
        Self {
            protocol_version,
            encodings: None,
        }
    }
}

#[derive(Clone, Debug, serde::Deserialize, serde::Serialize, schemars::JsonSchema)]
pub struct Rational {
    pub numerator: u64,
    pub denominator: u64,
    #[serde(skip)]
    pub encodings: Option<RationalEncoding>,
}

impl Rational {
    pub fn new(numerator: u64, denominator: u64) -> Self {
        Self {
            numerator,
            denominator,
            encodings: None,
        }
    }
}

pub type RewardAccountList = Vec<RewardAccount>;

#[derive(Clone, Debug, serde::Deserialize, serde::Serialize, schemars::JsonSchema)]
pub enum Script {
    Native {
        script: NativeScript,
        #[serde(skip)]
        len_encoding: LenEncoding,
        #[serde(skip)]
        tag_encoding: Option<cbor_event::Sz>,
    },
    PlutusV1 {
        script: PlutusV1Script,
        #[serde(skip)]
        len_encoding: LenEncoding,
        #[serde(skip)]
        tag_encoding: Option<cbor_event::Sz>,
    },
    PlutusV2 {
        script: PlutusV2Script,
        #[serde(skip)]
        len_encoding: LenEncoding,
        #[serde(skip)]
        tag_encoding: Option<cbor_event::Sz>,
    },
}

impl Script {
    pub fn new_native(script: NativeScript) -> Self {
        Self::Native {
            script,
            len_encoding: LenEncoding::default(),
            tag_encoding: None,
        }
    }

    pub fn new_plutus_v1(script: PlutusV1Script) -> Self {
        Self::PlutusV1 {
            script,
            len_encoding: LenEncoding::default(),
            tag_encoding: None,
        }
    }

    pub fn new_plutus_v2(script: PlutusV2Script) -> Self {
        Self::PlutusV2 {
            script,
            len_encoding: LenEncoding::default(),
            tag_encoding: None,
        }
    }
}

pub type SubCoin = PositiveInterval;

#[derive(Clone, Debug, serde::Deserialize, serde::Serialize, schemars::JsonSchema)]
pub struct UnitInterval {
    pub start: u64,
    pub end: u64,
    #[serde(skip)]
    pub encodings: Option<UnitIntervalEncoding>,
}

impl UnitInterval {
    pub fn new(start: u64, end: u64) -> Self {
        Self {
            start,
            end,
            encodings: None,
        }
    }
}

#[derive(Clone, Debug, serde::Deserialize, serde::Serialize, schemars::JsonSchema)]
pub struct Update {
    pub proposed_protocol_parameter_updates: ProposedProtocolParameterUpdates,
    pub epoch: Epoch,
    #[serde(skip)]
    pub encodings: Option<UpdateEncoding>,
}

impl Update {
    pub fn new(
        proposed_protocol_parameter_updates: ProposedProtocolParameterUpdates,
        epoch: Epoch,
    ) -> Self {
        Self {
            proposed_protocol_parameter_updates,
            epoch,
            encodings: None,
        }
    }
}

<<<<<<< HEAD
#[derive(Clone, Debug, serde::Deserialize, serde::Serialize, schemars::JsonSchema)]
pub struct Value {
    pub coin: Coin,
    pub multiasset: Multiasset,
    #[serde(skip)]
    pub encodings: Option<ValueEncoding>,
}

// TODO: REMOVE after merging value/multiasset PR
impl From<Coin> for Value {
    fn from(coin: Coin) -> Value {
        Self {
            coin,
            multiasset: Multiasset::new(),
            encodings: None,
        }
    }
}

impl Value {
    pub fn new(coin: Coin, multiasset: Multiasset) -> Self {
        Self {
            coin,
            multiasset,
            encodings: None,
        }
    }
}

=======
>>>>>>> c77bf410
pub type Withdrawals = OrderedHashMap<RewardAccount, Coin>;<|MERGE_RESOLUTION|>--- conflicted
+++ resolved
@@ -340,36 +340,4 @@
     }
 }
 
-<<<<<<< HEAD
-#[derive(Clone, Debug, serde::Deserialize, serde::Serialize, schemars::JsonSchema)]
-pub struct Value {
-    pub coin: Coin,
-    pub multiasset: Multiasset,
-    #[serde(skip)]
-    pub encodings: Option<ValueEncoding>,
-}
-
-// TODO: REMOVE after merging value/multiasset PR
-impl From<Coin> for Value {
-    fn from(coin: Coin) -> Value {
-        Self {
-            coin,
-            multiasset: Multiasset::new(),
-            encodings: None,
-        }
-    }
-}
-
-impl Value {
-    pub fn new(coin: Coin, multiasset: Multiasset) -> Self {
-        Self {
-            coin,
-            multiasset,
-            encodings: None,
-        }
-    }
-}
-
-=======
->>>>>>> c77bf410
 pub type Withdrawals = OrderedHashMap<RewardAccount, Coin>;