// re-export the serialization stuff in cml_core as the other modules' serialization.rs
// will expect to find that stuff here.
pub use cml_core::{
    error::Key,
    serialization::{
        fit_sz, CBORReadLen, Deserialize, DeserializeEmbeddedGroup, Serialize,
        SerializeEmbeddedGroup,
    },
};

// This file was code-generated using an experimental CDDL to rust tool:
// https://github.com/dcSpark/cddl-codegen

use super::cbor_encodings::*;
use super::*;
use cbor_event::de::Deserializer;
use cbor_event::se::Serializer;
use cml_crypto::RawBytesEncoding;
use std::io::{BufRead, Seek, SeekFrom, Write};

impl Serialize for AssetName {
    fn serialize<'se, W: Write>(
        &self,
        serializer: &'se mut Serializer<W>,
        force_canonical: bool,
    ) -> cbor_event::Result<&'se mut Serializer<W>> {
        serializer.write_bytes_sz(
            &self.inner,
            self.encodings
                .as_ref()
                .map(|encs| encs.inner_encoding.clone())
                .unwrap_or_default()
                .to_str_len_sz(self.inner.len() as u64, force_canonical),
        )
    }
}

impl Deserialize for AssetName {
    fn deserialize<R: BufRead + Seek>(raw: &mut Deserializer<R>) -> Result<Self, DeserializeError> {
        let (inner, inner_encoding) = raw
            .bytes_sz()
            .map(|(bytes, enc)| (bytes, StringEncoding::from(enc)))?;
        if inner.len() > 32 {
            return Err(DeserializeError::new(
                "AssetName",
                DeserializeFailure::RangeCheck {
                    found: inner.len(),
                    min: Some(0),
                    max: Some(32),
                },
            ));
        }
        Ok(Self {
            inner,
            encodings: Some(AssetNameEncoding { inner_encoding }),
        })
    }
}

impl Serialize for PositiveInterval {
    fn serialize<'se, W: Write>(
        &self,
        serializer: &'se mut Serializer<W>,
        force_canonical: bool,
    ) -> cbor_event::Result<&'se mut Serializer<W>> {
        serializer.write_tag_sz(
            30u64,
            fit_sz(
                30u64,
                self.encodings
                    .as_ref()
                    .map(|encs| encs.tag_encoding)
                    .unwrap_or_default(),
                force_canonical,
            ),
        )?;
        serializer.write_array_sz(
            self.encodings
                .as_ref()
                .map(|encs| encs.len_encoding)
                .unwrap_or_default()
                .to_len_sz(2, force_canonical),
        )?;
        serializer.write_unsigned_integer_sz(
            self.strart,
            fit_sz(
                self.strart,
                self.encodings
                    .as_ref()
                    .map(|encs| encs.strart_encoding)
                    .unwrap_or_default(),
                force_canonical,
            ),
        )?;
        serializer.write_unsigned_integer_sz(
            self.end,
            fit_sz(
                self.end,
                self.encodings
                    .as_ref()
                    .map(|encs| encs.end_encoding)
                    .unwrap_or_default(),
                force_canonical,
            ),
        )?;
        self.encodings
            .as_ref()
            .map(|encs| encs.len_encoding)
            .unwrap_or_default()
            .end(serializer, force_canonical)
    }
}

impl Deserialize for PositiveInterval {
    fn deserialize<R: BufRead + Seek>(raw: &mut Deserializer<R>) -> Result<Self, DeserializeError> {
        let (tag, tag_encoding) = raw.tag_sz()?;
        if tag != 30 {
            return Err(DeserializeError::new(
                "PositiveInterval",
                DeserializeFailure::TagMismatch {
                    found: tag,
                    expected: 30,
                },
            ));
        }
        let len = raw.array_sz()?;
        let len_encoding: LenEncoding = len.into();
        let mut read_len = CBORReadLen::new(len);
        read_len.read_elems(2)?;
        read_len.finish()?;
        (|| -> Result<_, DeserializeError> {
            let (strart, strart_encoding) = raw
                .unsigned_integer_sz()
                .map(|(x, enc)| (x, Some(enc)))
                .map_err(Into::<DeserializeError>::into)
                .map_err(|e: DeserializeError| e.annotate("strart"))?;
            let (end, end_encoding) = raw
                .unsigned_integer_sz()
                .map(|(x, enc)| (x, Some(enc)))
                .map_err(Into::<DeserializeError>::into)
                .map_err(|e: DeserializeError| e.annotate("end"))?;
            match len {
                cbor_event::LenSz::Len(_, _) => (),
                cbor_event::LenSz::Indefinite => match raw.special()? {
                    cbor_event::Special::Break => (),
                    _ => return Err(DeserializeFailure::EndingBreakMissing.into()),
                },
            }
            Ok(PositiveInterval {
                strart,
                end,
                encodings: Some(PositiveIntervalEncoding {
                    len_encoding,
                    tag_encoding: Some(tag_encoding),
                    strart_encoding,
                    end_encoding,
                }),
            })
        })()
        .map_err(|e| e.annotate("PositiveInterval"))
    }
}

impl Serialize for ProtocolParamUpdate {
    fn serialize<'se, W: Write>(
        &self,
        serializer: &'se mut Serializer<W>,
        force_canonical: bool,
    ) -> cbor_event::Result<&'se mut Serializer<W>> {
        serializer.write_map_sz(
            self.encodings
                .as_ref()
                .map(|encs| encs.len_encoding)
                .unwrap_or_default()
                .to_len_sz(
                    match &self.minfee_a {
                        Some(_) => 1,
                        None => 0,
                    } + match &self.minfee_b {
                        Some(_) => 1,
                        None => 0,
                    } + match &self.max_block_body_size {
                        Some(_) => 1,
                        None => 0,
                    } + match &self.max_transaction_size {
                        Some(_) => 1,
                        None => 0,
                    } + match &self.max_block_header_size {
                        Some(_) => 1,
                        None => 0,
                    } + match &self.key_deposit {
                        Some(_) => 1,
                        None => 0,
                    } + match &self.pool_deposit {
                        Some(_) => 1,
                        None => 0,
                    } + match &self.maximum_epoch {
                        Some(_) => 1,
                        None => 0,
                    } + match &self.n_opt {
                        Some(_) => 1,
                        None => 0,
                    } + match &self.pool_pledge_influence {
                        Some(_) => 1,
                        None => 0,
                    } + match &self.expansion_rate {
                        Some(_) => 1,
                        None => 0,
                    } + match &self.treasury_growth_rate {
                        Some(_) => 1,
                        None => 0,
                    } + match &self.protocol_version {
                        Some(_) => 1,
                        None => 0,
                    } + match &self.min_pool_cost {
                        Some(_) => 1,
                        None => 0,
                    } + match &self.ada_per_utxo_byte {
                        Some(_) => 1,
                        None => 0,
                    } + match &self.cost_models_for_script_languages {
                        Some(_) => 1,
                        None => 0,
                    } + match &self.execution_costs {
                        Some(_) => 1,
                        None => 0,
                    } + match &self.max_tx_ex_units {
                        Some(_) => 1,
                        None => 0,
                    } + match &self.max_block_ex_units {
                        Some(_) => 1,
                        None => 0,
                    } + match &self.max_value_size {
                        Some(_) => 1,
                        None => 0,
                    } + match &self.collateral_percentage {
                        Some(_) => 1,
                        None => 0,
                    } + match &self.max_collateral_inputs {
                        Some(_) => 1,
                        None => 0,
                    },
                    force_canonical,
                ),
        )?;
        let deser_order = self
            .encodings
            .as_ref()
            .filter(|encs| {
                !force_canonical
                    && encs.orig_deser_order.len()
                        == match &self.minfee_a {
                            Some(_) => 1,
                            None => 0,
                        } + match &self.minfee_b {
                            Some(_) => 1,
                            None => 0,
                        } + match &self.max_block_body_size {
                            Some(_) => 1,
                            None => 0,
                        } + match &self.max_transaction_size {
                            Some(_) => 1,
                            None => 0,
                        } + match &self.max_block_header_size {
                            Some(_) => 1,
                            None => 0,
                        } + match &self.key_deposit {
                            Some(_) => 1,
                            None => 0,
                        } + match &self.pool_deposit {
                            Some(_) => 1,
                            None => 0,
                        } + match &self.maximum_epoch {
                            Some(_) => 1,
                            None => 0,
                        } + match &self.n_opt {
                            Some(_) => 1,
                            None => 0,
                        } + match &self.pool_pledge_influence {
                            Some(_) => 1,
                            None => 0,
                        } + match &self.expansion_rate {
                            Some(_) => 1,
                            None => 0,
                        } + match &self.treasury_growth_rate {
                            Some(_) => 1,
                            None => 0,
                        } + match &self.protocol_version {
                            Some(_) => 1,
                            None => 0,
                        } + match &self.min_pool_cost {
                            Some(_) => 1,
                            None => 0,
                        } + match &self.ada_per_utxo_byte {
                            Some(_) => 1,
                            None => 0,
                        } + match &self.cost_models_for_script_languages {
                            Some(_) => 1,
                            None => 0,
                        } + match &self.execution_costs {
                            Some(_) => 1,
                            None => 0,
                        } + match &self.max_tx_ex_units {
                            Some(_) => 1,
                            None => 0,
                        } + match &self.max_block_ex_units {
                            Some(_) => 1,
                            None => 0,
                        } + match &self.max_value_size {
                            Some(_) => 1,
                            None => 0,
                        } + match &self.collateral_percentage {
                            Some(_) => 1,
                            None => 0,
                        } + match &self.max_collateral_inputs {
                            Some(_) => 1,
                            None => 0,
                        }
            })
            .map(|encs| encs.orig_deser_order.clone())
            .unwrap_or_else(|| {
                vec![
                    0, 1, 2, 3, 4, 5, 6, 7, 8, 9, 10, 11, 12, 13, 14, 15, 16, 17, 18, 19, 20, 21,
                ]
            });
        for field_index in deser_order {
            match field_index {
                0 => {
                    if let Some(field) = &self.minfee_a {
                        serializer.write_unsigned_integer_sz(
                            0u64,
                            fit_sz(
                                0u64,
                                self.encodings
                                    .as_ref()
                                    .map(|encs| encs.minfee_a_key_encoding)
                                    .unwrap_or_default(),
                                force_canonical,
                            ),
                        )?;
                        serializer.write_unsigned_integer_sz(
                            *field,
                            fit_sz(
                                *field,
                                self.encodings
                                    .as_ref()
                                    .map(|encs| encs.minfee_a_encoding)
                                    .unwrap_or_default(),
                                force_canonical,
                            ),
                        )?;
                    }
                }
                1 => {
                    if let Some(field) = &self.minfee_b {
                        serializer.write_unsigned_integer_sz(
                            1u64,
                            fit_sz(
                                1u64,
                                self.encodings
                                    .as_ref()
                                    .map(|encs| encs.minfee_b_key_encoding)
                                    .unwrap_or_default(),
                                force_canonical,
                            ),
                        )?;
                        serializer.write_unsigned_integer_sz(
                            *field,
                            fit_sz(
                                *field,
                                self.encodings
                                    .as_ref()
                                    .map(|encs| encs.minfee_b_encoding)
                                    .unwrap_or_default(),
                                force_canonical,
                            ),
                        )?;
                    }
                }
                2 => {
                    if let Some(field) = &self.max_block_body_size {
                        serializer.write_unsigned_integer_sz(
                            2u64,
                            fit_sz(
                                2u64,
                                self.encodings
                                    .as_ref()
                                    .map(|encs| encs.max_block_body_size_key_encoding)
                                    .unwrap_or_default(),
                                force_canonical,
                            ),
                        )?;
                        serializer.write_unsigned_integer_sz(
                            *field,
                            fit_sz(
                                *field,
                                self.encodings
                                    .as_ref()
                                    .map(|encs| encs.max_block_body_size_encoding)
                                    .unwrap_or_default(),
                                force_canonical,
                            ),
                        )?;
                    }
                }
                3 => {
                    if let Some(field) = &self.max_transaction_size {
                        serializer.write_unsigned_integer_sz(
                            3u64,
                            fit_sz(
                                3u64,
                                self.encodings
                                    .as_ref()
                                    .map(|encs| encs.max_transaction_size_key_encoding)
                                    .unwrap_or_default(),
                                force_canonical,
                            ),
                        )?;
                        serializer.write_unsigned_integer_sz(
                            *field,
                            fit_sz(
                                *field,
                                self.encodings
                                    .as_ref()
                                    .map(|encs| encs.max_transaction_size_encoding)
                                    .unwrap_or_default(),
                                force_canonical,
                            ),
                        )?;
                    }
                }
                4 => {
                    if let Some(field) = &self.max_block_header_size {
                        serializer.write_unsigned_integer_sz(
                            4u64,
                            fit_sz(
                                4u64,
                                self.encodings
                                    .as_ref()
                                    .map(|encs| encs.max_block_header_size_key_encoding)
                                    .unwrap_or_default(),
                                force_canonical,
                            ),
                        )?;
                        serializer.write_unsigned_integer_sz(
                            *field,
                            fit_sz(
                                *field,
                                self.encodings
                                    .as_ref()
                                    .map(|encs| encs.max_block_header_size_encoding)
                                    .unwrap_or_default(),
                                force_canonical,
                            ),
                        )?;
                    }
                }
                5 => {
                    if let Some(field) = &self.key_deposit {
                        serializer.write_unsigned_integer_sz(
                            5u64,
                            fit_sz(
                                5u64,
                                self.encodings
                                    .as_ref()
                                    .map(|encs| encs.key_deposit_key_encoding)
                                    .unwrap_or_default(),
                                force_canonical,
                            ),
                        )?;
                        serializer.write_unsigned_integer_sz(
                            *field,
                            fit_sz(
                                *field,
                                self.encodings
                                    .as_ref()
                                    .map(|encs| encs.key_deposit_encoding)
                                    .unwrap_or_default(),
                                force_canonical,
                            ),
                        )?;
                    }
                }
                6 => {
                    if let Some(field) = &self.pool_deposit {
                        serializer.write_unsigned_integer_sz(
                            6u64,
                            fit_sz(
                                6u64,
                                self.encodings
                                    .as_ref()
                                    .map(|encs| encs.pool_deposit_key_encoding)
                                    .unwrap_or_default(),
                                force_canonical,
                            ),
                        )?;
                        serializer.write_unsigned_integer_sz(
                            *field,
                            fit_sz(
                                *field,
                                self.encodings
                                    .as_ref()
                                    .map(|encs| encs.pool_deposit_encoding)
                                    .unwrap_or_default(),
                                force_canonical,
                            ),
                        )?;
                    }
                }
                7 => {
                    if let Some(field) = &self.maximum_epoch {
                        serializer.write_unsigned_integer_sz(
                            7u64,
                            fit_sz(
                                7u64,
                                self.encodings
                                    .as_ref()
                                    .map(|encs| encs.maximum_epoch_key_encoding)
                                    .unwrap_or_default(),
                                force_canonical,
                            ),
                        )?;
                        serializer.write_unsigned_integer_sz(
                            *field,
                            fit_sz(
                                *field,
                                self.encodings
                                    .as_ref()
                                    .map(|encs| encs.maximum_epoch_encoding)
                                    .unwrap_or_default(),
                                force_canonical,
                            ),
                        )?;
                    }
                }
                8 => {
                    if let Some(field) = &self.n_opt {
                        serializer.write_unsigned_integer_sz(
                            8u64,
                            fit_sz(
                                8u64,
                                self.encodings
                                    .as_ref()
                                    .map(|encs| encs.n_opt_key_encoding)
                                    .unwrap_or_default(),
                                force_canonical,
                            ),
                        )?;
                        serializer.write_unsigned_integer_sz(
                            *field,
                            fit_sz(
                                *field,
                                self.encodings
                                    .as_ref()
                                    .map(|encs| encs.n_opt_encoding)
                                    .unwrap_or_default(),
                                force_canonical,
                            ),
                        )?;
                    }
                }
                9 => {
                    if let Some(field) = &self.pool_pledge_influence {
                        serializer.write_unsigned_integer_sz(
                            9u64,
                            fit_sz(
                                9u64,
                                self.encodings
                                    .as_ref()
                                    .map(|encs| encs.pool_pledge_influence_key_encoding)
                                    .unwrap_or_default(),
                                force_canonical,
                            ),
                        )?;
                        field.serialize(serializer, force_canonical)?;
                    }
                }
                10 => {
                    if let Some(field) = &self.expansion_rate {
                        serializer.write_unsigned_integer_sz(
                            10u64,
                            fit_sz(
                                10u64,
                                self.encodings
                                    .as_ref()
                                    .map(|encs| encs.expansion_rate_key_encoding)
                                    .unwrap_or_default(),
                                force_canonical,
                            ),
                        )?;
                        field.serialize(serializer, force_canonical)?;
                    }
                }
                11 => {
                    if let Some(field) = &self.treasury_growth_rate {
                        serializer.write_unsigned_integer_sz(
                            11u64,
                            fit_sz(
                                11u64,
                                self.encodings
                                    .as_ref()
                                    .map(|encs| encs.treasury_growth_rate_key_encoding)
                                    .unwrap_or_default(),
                                force_canonical,
                            ),
                        )?;
                        field.serialize(serializer, force_canonical)?;
                    }
                }
                12 => {
                    if let Some(field) = &self.protocol_version {
                        serializer.write_unsigned_integer_sz(
                            14u64,
                            fit_sz(
                                14u64,
                                self.encodings
                                    .as_ref()
                                    .map(|encs| encs.protocol_version_key_encoding)
                                    .unwrap_or_default(),
                                force_canonical,
                            ),
                        )?;
                        field.serialize(serializer, force_canonical)?;
                    }
                }
                13 => {
                    if let Some(field) = &self.min_pool_cost {
                        serializer.write_unsigned_integer_sz(
                            16u64,
                            fit_sz(
                                16u64,
                                self.encodings
                                    .as_ref()
                                    .map(|encs| encs.min_pool_cost_key_encoding)
                                    .unwrap_or_default(),
                                force_canonical,
                            ),
                        )?;
                        serializer.write_unsigned_integer_sz(
                            *field,
                            fit_sz(
                                *field,
                                self.encodings
                                    .as_ref()
                                    .map(|encs| encs.min_pool_cost_encoding)
                                    .unwrap_or_default(),
                                force_canonical,
                            ),
                        )?;
                    }
                }
                14 => {
                    if let Some(field) = &self.ada_per_utxo_byte {
                        serializer.write_unsigned_integer_sz(
                            17u64,
                            fit_sz(
                                17u64,
                                self.encodings
                                    .as_ref()
                                    .map(|encs| encs.ada_per_utxo_byte_key_encoding)
                                    .unwrap_or_default(),
                                force_canonical,
                            ),
                        )?;
                        serializer.write_unsigned_integer_sz(
                            *field,
                            fit_sz(
                                *field,
                                self.encodings
                                    .as_ref()
                                    .map(|encs| encs.ada_per_utxo_byte_encoding)
                                    .unwrap_or_default(),
                                force_canonical,
                            ),
                        )?;
                    }
                }
                15 => {
                    if let Some(field) = &self.cost_models_for_script_languages {
                        serializer.write_unsigned_integer_sz(
                            18u64,
                            fit_sz(
                                18u64,
                                self.encodings
                                    .as_ref()
                                    .map(|encs| encs.cost_models_for_script_languages_key_encoding)
                                    .unwrap_or_default(),
                                force_canonical,
                            ),
                        )?;
                        field.serialize(serializer, force_canonical)?;
                    }
                }
                16 => {
                    if let Some(field) = &self.execution_costs {
                        serializer.write_unsigned_integer_sz(
                            19u64,
                            fit_sz(
                                19u64,
                                self.encodings
                                    .as_ref()
                                    .map(|encs| encs.execution_costs_key_encoding)
                                    .unwrap_or_default(),
                                force_canonical,
                            ),
                        )?;
                        field.serialize(serializer, force_canonical)?;
                    }
                }
                17 => {
                    if let Some(field) = &self.max_tx_ex_units {
                        serializer.write_unsigned_integer_sz(
                            20u64,
                            fit_sz(
                                20u64,
                                self.encodings
                                    .as_ref()
                                    .map(|encs| encs.max_tx_ex_units_key_encoding)
                                    .unwrap_or_default(),
                                force_canonical,
                            ),
                        )?;
                        field.serialize(serializer, force_canonical)?;
                    }
                }
                18 => {
                    if let Some(field) = &self.max_block_ex_units {
                        serializer.write_unsigned_integer_sz(
                            21u64,
                            fit_sz(
                                21u64,
                                self.encodings
                                    .as_ref()
                                    .map(|encs| encs.max_block_ex_units_key_encoding)
                                    .unwrap_or_default(),
                                force_canonical,
                            ),
                        )?;
                        field.serialize(serializer, force_canonical)?;
                    }
                }
                19 => {
                    if let Some(field) = &self.max_value_size {
                        serializer.write_unsigned_integer_sz(
                            22u64,
                            fit_sz(
                                22u64,
                                self.encodings
                                    .as_ref()
                                    .map(|encs| encs.max_value_size_key_encoding)
                                    .unwrap_or_default(),
                                force_canonical,
                            ),
                        )?;
                        serializer.write_unsigned_integer_sz(
                            *field,
                            fit_sz(
                                *field,
                                self.encodings
                                    .as_ref()
                                    .map(|encs| encs.max_value_size_encoding)
                                    .unwrap_or_default(),
                                force_canonical,
                            ),
                        )?;
                    }
                }
                20 => {
                    if let Some(field) = &self.collateral_percentage {
                        serializer.write_unsigned_integer_sz(
                            23u64,
                            fit_sz(
                                23u64,
                                self.encodings
                                    .as_ref()
                                    .map(|encs| encs.collateral_percentage_key_encoding)
                                    .unwrap_or_default(),
                                force_canonical,
                            ),
                        )?;
                        serializer.write_unsigned_integer_sz(
                            *field,
                            fit_sz(
                                *field,
                                self.encodings
                                    .as_ref()
                                    .map(|encs| encs.collateral_percentage_encoding)
                                    .unwrap_or_default(),
                                force_canonical,
                            ),
                        )?;
                    }
                }
                21 => {
                    if let Some(field) = &self.max_collateral_inputs {
                        serializer.write_unsigned_integer_sz(
                            24u64,
                            fit_sz(
                                24u64,
                                self.encodings
                                    .as_ref()
                                    .map(|encs| encs.max_collateral_inputs_key_encoding)
                                    .unwrap_or_default(),
                                force_canonical,
                            ),
                        )?;
                        serializer.write_unsigned_integer_sz(
                            *field,
                            fit_sz(
                                *field,
                                self.encodings
                                    .as_ref()
                                    .map(|encs| encs.max_collateral_inputs_encoding)
                                    .unwrap_or_default(),
                                force_canonical,
                            ),
                        )?;
                    }
                }
                _ => unreachable!(),
            };
        }
        self.encodings
            .as_ref()
            .map(|encs| encs.len_encoding)
            .unwrap_or_default()
            .end(serializer, force_canonical)
    }
}

impl Deserialize for ProtocolParamUpdate {
    fn deserialize<R: BufRead + Seek>(raw: &mut Deserializer<R>) -> Result<Self, DeserializeError> {
        let len = raw.map_sz()?;
        let len_encoding: LenEncoding = len.into();
        let mut read_len = CBORReadLen::new(len);
        (|| -> Result<_, DeserializeError> {
            let mut orig_deser_order = Vec::new();
            let mut minfee_a_encoding = None;
            let mut minfee_a_key_encoding = None;
            let mut minfee_a = None;
            let mut minfee_b_encoding = None;
            let mut minfee_b_key_encoding = None;
            let mut minfee_b = None;
            let mut max_block_body_size_encoding = None;
            let mut max_block_body_size_key_encoding = None;
            let mut max_block_body_size = None;
            let mut max_transaction_size_encoding = None;
            let mut max_transaction_size_key_encoding = None;
            let mut max_transaction_size = None;
            let mut max_block_header_size_encoding = None;
            let mut max_block_header_size_key_encoding = None;
            let mut max_block_header_size = None;
            let mut key_deposit_encoding = None;
            let mut key_deposit_key_encoding = None;
            let mut key_deposit = None;
            let mut pool_deposit_encoding = None;
            let mut pool_deposit_key_encoding = None;
            let mut pool_deposit = None;
            let mut maximum_epoch_encoding = None;
            let mut maximum_epoch_key_encoding = None;
            let mut maximum_epoch = None;
            let mut n_opt_encoding = None;
            let mut n_opt_key_encoding = None;
            let mut n_opt = None;
            let mut pool_pledge_influence_key_encoding = None;
            let mut pool_pledge_influence = None;
            let mut expansion_rate_key_encoding = None;
            let mut expansion_rate = None;
            let mut treasury_growth_rate_key_encoding = None;
            let mut treasury_growth_rate = None;
            let mut protocol_version_key_encoding = None;
            let mut protocol_version = None;
            let mut min_pool_cost_encoding = None;
            let mut min_pool_cost_key_encoding = None;
            let mut min_pool_cost = None;
            let mut ada_per_utxo_byte_encoding = None;
            let mut ada_per_utxo_byte_key_encoding = None;
            let mut ada_per_utxo_byte = None;
            let mut cost_models_for_script_languages_key_encoding = None;
            let mut cost_models_for_script_languages = None;
            let mut execution_costs_key_encoding = None;
            let mut execution_costs = None;
            let mut max_tx_ex_units_key_encoding = None;
            let mut max_tx_ex_units = None;
            let mut max_block_ex_units_key_encoding = None;
            let mut max_block_ex_units = None;
            let mut max_value_size_encoding = None;
            let mut max_value_size_key_encoding = None;
            let mut max_value_size = None;
            let mut collateral_percentage_encoding = None;
            let mut collateral_percentage_key_encoding = None;
            let mut collateral_percentage = None;
            let mut max_collateral_inputs_encoding = None;
            let mut max_collateral_inputs_key_encoding = None;
            let mut max_collateral_inputs = None;
            let mut read = 0;
            while match len {
                cbor_event::LenSz::Len(n, _) => read < n,
                cbor_event::LenSz::Indefinite => true,
            } {
                match raw.cbor_type()? {
                    cbor_event::Type::UnsignedInteger => match raw.unsigned_integer_sz()? {
                        (0, key_enc) => {
                            if minfee_a.is_some() {
                                return Err(DeserializeFailure::DuplicateKey(Key::Uint(0)).into());
                            }
                            let (tmp_minfee_a, tmp_minfee_a_encoding) =
                                (|| -> Result<_, DeserializeError> {
                                    read_len.read_elems(1)?;
                                    raw.unsigned_integer_sz()
                                        .map(|(x, enc)| (x, Some(enc)))
                                        .map_err(Into::<DeserializeError>::into)
                                })()
                                .map_err(|e| e.annotate("minfee_a"))?;
                            minfee_a = Some(tmp_minfee_a);
                            minfee_a_encoding = tmp_minfee_a_encoding;
                            minfee_a_key_encoding = Some(key_enc);
                            orig_deser_order.push(0);
                        }
                        (1, key_enc) => {
                            if minfee_b.is_some() {
                                return Err(DeserializeFailure::DuplicateKey(Key::Uint(1)).into());
                            }
                            let (tmp_minfee_b, tmp_minfee_b_encoding) =
                                (|| -> Result<_, DeserializeError> {
                                    read_len.read_elems(1)?;
                                    raw.unsigned_integer_sz()
                                        .map(|(x, enc)| (x, Some(enc)))
                                        .map_err(Into::<DeserializeError>::into)
                                })()
                                .map_err(|e| e.annotate("minfee_b"))?;
                            minfee_b = Some(tmp_minfee_b);
                            minfee_b_encoding = tmp_minfee_b_encoding;
                            minfee_b_key_encoding = Some(key_enc);
                            orig_deser_order.push(1);
                        }
                        (2, key_enc) => {
                            if max_block_body_size.is_some() {
                                return Err(DeserializeFailure::DuplicateKey(Key::Uint(2)).into());
                            }
                            let (tmp_max_block_body_size, tmp_max_block_body_size_encoding) =
                                (|| -> Result<_, DeserializeError> {
                                    read_len.read_elems(1)?;
                                    raw.unsigned_integer_sz()
                                        .map(|(x, enc)| (x, Some(enc)))
                                        .map_err(Into::<DeserializeError>::into)
                                })()
                                .map_err(|e| e.annotate("max_block_body_size"))?;
                            max_block_body_size = Some(tmp_max_block_body_size);
                            max_block_body_size_encoding = tmp_max_block_body_size_encoding;
                            max_block_body_size_key_encoding = Some(key_enc);
                            orig_deser_order.push(2);
                        }
                        (3, key_enc) => {
                            if max_transaction_size.is_some() {
                                return Err(DeserializeFailure::DuplicateKey(Key::Uint(3)).into());
                            }
                            let (tmp_max_transaction_size, tmp_max_transaction_size_encoding) =
                                (|| -> Result<_, DeserializeError> {
                                    read_len.read_elems(1)?;
                                    raw.unsigned_integer_sz()
                                        .map(|(x, enc)| (x, Some(enc)))
                                        .map_err(Into::<DeserializeError>::into)
                                })()
                                .map_err(|e| e.annotate("max_transaction_size"))?;
                            max_transaction_size = Some(tmp_max_transaction_size);
                            max_transaction_size_encoding = tmp_max_transaction_size_encoding;
                            max_transaction_size_key_encoding = Some(key_enc);
                            orig_deser_order.push(3);
                        }
                        (4, key_enc) => {
                            if max_block_header_size.is_some() {
                                return Err(DeserializeFailure::DuplicateKey(Key::Uint(4)).into());
                            }
                            let (tmp_max_block_header_size, tmp_max_block_header_size_encoding) =
                                (|| -> Result<_, DeserializeError> {
                                    read_len.read_elems(1)?;
                                    raw.unsigned_integer_sz()
                                        .map(|(x, enc)| (x, Some(enc)))
                                        .map_err(Into::<DeserializeError>::into)
                                })()
                                .map_err(|e| e.annotate("max_block_header_size"))?;
                            max_block_header_size = Some(tmp_max_block_header_size);
                            max_block_header_size_encoding = tmp_max_block_header_size_encoding;
                            max_block_header_size_key_encoding = Some(key_enc);
                            orig_deser_order.push(4);
                        }
                        (5, key_enc) => {
                            if key_deposit.is_some() {
                                return Err(DeserializeFailure::DuplicateKey(Key::Uint(5)).into());
                            }
                            let (tmp_key_deposit, tmp_key_deposit_encoding) =
                                (|| -> Result<_, DeserializeError> {
                                    read_len.read_elems(1)?;
                                    raw.unsigned_integer_sz()
                                        .map(|(x, enc)| (x, Some(enc)))
                                        .map_err(Into::<DeserializeError>::into)
                                })()
                                .map_err(|e| e.annotate("key_deposit"))?;
                            key_deposit = Some(tmp_key_deposit);
                            key_deposit_encoding = tmp_key_deposit_encoding;
                            key_deposit_key_encoding = Some(key_enc);
                            orig_deser_order.push(5);
                        }
                        (6, key_enc) => {
                            if pool_deposit.is_some() {
                                return Err(DeserializeFailure::DuplicateKey(Key::Uint(6)).into());
                            }
                            let (tmp_pool_deposit, tmp_pool_deposit_encoding) =
                                (|| -> Result<_, DeserializeError> {
                                    read_len.read_elems(1)?;
                                    raw.unsigned_integer_sz()
                                        .map(|(x, enc)| (x, Some(enc)))
                                        .map_err(Into::<DeserializeError>::into)
                                })()
                                .map_err(|e| e.annotate("pool_deposit"))?;
                            pool_deposit = Some(tmp_pool_deposit);
                            pool_deposit_encoding = tmp_pool_deposit_encoding;
                            pool_deposit_key_encoding = Some(key_enc);
                            orig_deser_order.push(6);
                        }
                        (7, key_enc) => {
                            if maximum_epoch.is_some() {
                                return Err(DeserializeFailure::DuplicateKey(Key::Uint(7)).into());
                            }
                            let (tmp_maximum_epoch, tmp_maximum_epoch_encoding) =
                                (|| -> Result<_, DeserializeError> {
                                    read_len.read_elems(1)?;
                                    raw.unsigned_integer_sz()
                                        .map(|(x, enc)| (x, Some(enc)))
                                        .map_err(Into::<DeserializeError>::into)
                                })()
                                .map_err(|e| e.annotate("maximum_epoch"))?;
                            maximum_epoch = Some(tmp_maximum_epoch);
                            maximum_epoch_encoding = tmp_maximum_epoch_encoding;
                            maximum_epoch_key_encoding = Some(key_enc);
                            orig_deser_order.push(7);
                        }
                        (8, key_enc) => {
                            if n_opt.is_some() {
                                return Err(DeserializeFailure::DuplicateKey(Key::Uint(8)).into());
                            }
                            let (tmp_n_opt, tmp_n_opt_encoding) =
                                (|| -> Result<_, DeserializeError> {
                                    read_len.read_elems(1)?;
                                    raw.unsigned_integer_sz()
                                        .map(|(x, enc)| (x, Some(enc)))
                                        .map_err(Into::<DeserializeError>::into)
                                })()
                                .map_err(|e| e.annotate("n_opt"))?;
                            n_opt = Some(tmp_n_opt);
                            n_opt_encoding = tmp_n_opt_encoding;
                            n_opt_key_encoding = Some(key_enc);
                            orig_deser_order.push(8);
                        }
                        (9, key_enc) => {
                            if pool_pledge_influence.is_some() {
                                return Err(DeserializeFailure::DuplicateKey(Key::Uint(9)).into());
                            }
                            let tmp_pool_pledge_influence = (|| -> Result<_, DeserializeError> {
                                read_len.read_elems(1)?;
                                Rational::deserialize(raw)
                            })()
                            .map_err(|e| e.annotate("pool_pledge_influence"))?;
                            pool_pledge_influence = Some(tmp_pool_pledge_influence);
                            pool_pledge_influence_key_encoding = Some(key_enc);
                            orig_deser_order.push(9);
                        }
                        (10, key_enc) => {
                            if expansion_rate.is_some() {
                                return Err(DeserializeFailure::DuplicateKey(Key::Uint(10)).into());
                            }
                            let tmp_expansion_rate = (|| -> Result<_, DeserializeError> {
                                read_len.read_elems(1)?;
                                UnitInterval::deserialize(raw)
                            })()
                            .map_err(|e| e.annotate("expansion_rate"))?;
                            expansion_rate = Some(tmp_expansion_rate);
                            expansion_rate_key_encoding = Some(key_enc);
                            orig_deser_order.push(10);
                        }
                        (11, key_enc) => {
                            if treasury_growth_rate.is_some() {
                                return Err(DeserializeFailure::DuplicateKey(Key::Uint(11)).into());
                            }
                            let tmp_treasury_growth_rate = (|| -> Result<_, DeserializeError> {
                                read_len.read_elems(1)?;
                                UnitInterval::deserialize(raw)
                            })()
                            .map_err(|e| e.annotate("treasury_growth_rate"))?;
                            treasury_growth_rate = Some(tmp_treasury_growth_rate);
                            treasury_growth_rate_key_encoding = Some(key_enc);
                            orig_deser_order.push(11);
                        }
                        (14, key_enc) => {
                            if protocol_version.is_some() {
                                return Err(DeserializeFailure::DuplicateKey(Key::Uint(14)).into());
                            }
                            let tmp_protocol_version = (|| -> Result<_, DeserializeError> {
                                read_len.read_elems(1)?;
                                ProtocolVersionStruct::deserialize(raw)
                            })()
                            .map_err(|e| e.annotate("protocol_version"))?;
                            protocol_version = Some(tmp_protocol_version);
                            protocol_version_key_encoding = Some(key_enc);
                            orig_deser_order.push(12);
                        }
                        (16, key_enc) => {
                            if min_pool_cost.is_some() {
                                return Err(DeserializeFailure::DuplicateKey(Key::Uint(16)).into());
                            }
                            let (tmp_min_pool_cost, tmp_min_pool_cost_encoding) =
                                (|| -> Result<_, DeserializeError> {
                                    read_len.read_elems(1)?;
                                    raw.unsigned_integer_sz()
                                        .map(|(x, enc)| (x, Some(enc)))
                                        .map_err(Into::<DeserializeError>::into)
                                })()
                                .map_err(|e| e.annotate("min_pool_cost"))?;
                            min_pool_cost = Some(tmp_min_pool_cost);
                            min_pool_cost_encoding = tmp_min_pool_cost_encoding;
                            min_pool_cost_key_encoding = Some(key_enc);
                            orig_deser_order.push(13);
                        }
                        (17, key_enc) => {
                            if ada_per_utxo_byte.is_some() {
                                return Err(DeserializeFailure::DuplicateKey(Key::Uint(17)).into());
                            }
                            let (tmp_ada_per_utxo_byte, tmp_ada_per_utxo_byte_encoding) =
                                (|| -> Result<_, DeserializeError> {
                                    read_len.read_elems(1)?;
                                    raw.unsigned_integer_sz()
                                        .map(|(x, enc)| (x, Some(enc)))
                                        .map_err(Into::<DeserializeError>::into)
                                })()
                                .map_err(|e| e.annotate("ada_per_utxo_byte"))?;
                            ada_per_utxo_byte = Some(tmp_ada_per_utxo_byte);
                            ada_per_utxo_byte_encoding = tmp_ada_per_utxo_byte_encoding;
                            ada_per_utxo_byte_key_encoding = Some(key_enc);
                            orig_deser_order.push(14);
                        }
                        (18, key_enc) => {
                            if cost_models_for_script_languages.is_some() {
                                return Err(DeserializeFailure::DuplicateKey(Key::Uint(18)).into());
                            }
                            let tmp_cost_models_for_script_languages =
                                (|| -> Result<_, DeserializeError> {
                                    read_len.read_elems(1)?;
                                    CostModels::deserialize(raw)
                                })()
                                .map_err(|e| e.annotate("cost_models_for_script_languages"))?;
                            cost_models_for_script_languages =
                                Some(tmp_cost_models_for_script_languages);
                            cost_models_for_script_languages_key_encoding = Some(key_enc);
                            orig_deser_order.push(15);
                        }
                        (19, key_enc) => {
                            if execution_costs.is_some() {
                                return Err(DeserializeFailure::DuplicateKey(Key::Uint(19)).into());
                            }
                            let tmp_execution_costs = (|| -> Result<_, DeserializeError> {
                                read_len.read_elems(1)?;
                                ExUnitPrices::deserialize(raw)
                            })()
                            .map_err(|e| e.annotate("execution_costs"))?;
                            execution_costs = Some(tmp_execution_costs);
                            execution_costs_key_encoding = Some(key_enc);
                            orig_deser_order.push(16);
                        }
                        (20, key_enc) => {
                            if max_tx_ex_units.is_some() {
                                return Err(DeserializeFailure::DuplicateKey(Key::Uint(20)).into());
                            }
                            let tmp_max_tx_ex_units = (|| -> Result<_, DeserializeError> {
                                read_len.read_elems(1)?;
                                ExUnits::deserialize(raw)
                            })()
                            .map_err(|e| e.annotate("max_tx_ex_units"))?;
                            max_tx_ex_units = Some(tmp_max_tx_ex_units);
                            max_tx_ex_units_key_encoding = Some(key_enc);
                            orig_deser_order.push(17);
                        }
                        (21, key_enc) => {
                            if max_block_ex_units.is_some() {
                                return Err(DeserializeFailure::DuplicateKey(Key::Uint(21)).into());
                            }
                            let tmp_max_block_ex_units = (|| -> Result<_, DeserializeError> {
                                read_len.read_elems(1)?;
                                ExUnits::deserialize(raw)
                            })()
                            .map_err(|e| e.annotate("max_block_ex_units"))?;
                            max_block_ex_units = Some(tmp_max_block_ex_units);
                            max_block_ex_units_key_encoding = Some(key_enc);
                            orig_deser_order.push(18);
                        }
                        (22, key_enc) => {
                            if max_value_size.is_some() {
                                return Err(DeserializeFailure::DuplicateKey(Key::Uint(22)).into());
                            }
                            let (tmp_max_value_size, tmp_max_value_size_encoding) =
                                (|| -> Result<_, DeserializeError> {
                                    read_len.read_elems(1)?;
                                    raw.unsigned_integer_sz()
                                        .map(|(x, enc)| (x, Some(enc)))
                                        .map_err(Into::<DeserializeError>::into)
                                })()
                                .map_err(|e| e.annotate("max_value_size"))?;
                            max_value_size = Some(tmp_max_value_size);
                            max_value_size_encoding = tmp_max_value_size_encoding;
                            max_value_size_key_encoding = Some(key_enc);
                            orig_deser_order.push(19);
                        }
                        (23, key_enc) => {
                            if collateral_percentage.is_some() {
                                return Err(DeserializeFailure::DuplicateKey(Key::Uint(23)).into());
                            }
                            let (tmp_collateral_percentage, tmp_collateral_percentage_encoding) =
                                (|| -> Result<_, DeserializeError> {
                                    read_len.read_elems(1)?;
                                    raw.unsigned_integer_sz()
                                        .map(|(x, enc)| (x, Some(enc)))
                                        .map_err(Into::<DeserializeError>::into)
                                })()
                                .map_err(|e| e.annotate("collateral_percentage"))?;
                            collateral_percentage = Some(tmp_collateral_percentage);
                            collateral_percentage_encoding = tmp_collateral_percentage_encoding;
                            collateral_percentage_key_encoding = Some(key_enc);
                            orig_deser_order.push(20);
                        }
                        (24, key_enc) => {
                            if max_collateral_inputs.is_some() {
                                return Err(DeserializeFailure::DuplicateKey(Key::Uint(24)).into());
                            }
                            let (tmp_max_collateral_inputs, tmp_max_collateral_inputs_encoding) =
                                (|| -> Result<_, DeserializeError> {
                                    read_len.read_elems(1)?;
                                    raw.unsigned_integer_sz()
                                        .map(|(x, enc)| (x, Some(enc)))
                                        .map_err(Into::<DeserializeError>::into)
                                })()
                                .map_err(|e| e.annotate("max_collateral_inputs"))?;
                            max_collateral_inputs = Some(tmp_max_collateral_inputs);
                            max_collateral_inputs_encoding = tmp_max_collateral_inputs_encoding;
                            max_collateral_inputs_key_encoding = Some(key_enc);
                            orig_deser_order.push(21);
                        }
                        (unknown_key, _enc) => {
                            return Err(
                                DeserializeFailure::UnknownKey(Key::Uint(unknown_key)).into()
                            )
                        }
                    },
                    cbor_event::Type::Text => {
                        return Err(DeserializeFailure::UnknownKey(Key::Str(raw.text()?)).into())
                    }
                    cbor_event::Type::Special => match len {
                        cbor_event::LenSz::Len(_, _) => {
                            return Err(DeserializeFailure::BreakInDefiniteLen.into())
                        }
                        cbor_event::LenSz::Indefinite => match raw.special()? {
                            cbor_event::Special::Break => break,
                            _ => return Err(DeserializeFailure::EndingBreakMissing.into()),
                        },
                    },
                    other_type => {
                        return Err(DeserializeFailure::UnexpectedKeyType(other_type).into())
                    }
                }
                read += 1;
            }
            read_len.finish()?;
            Ok(Self {
                minfee_a,
                minfee_b,
                max_block_body_size,
                max_transaction_size,
                max_block_header_size,
                key_deposit,
                pool_deposit,
                maximum_epoch,
                n_opt,
                pool_pledge_influence,
                expansion_rate,
                treasury_growth_rate,
                protocol_version,
                min_pool_cost,
                ada_per_utxo_byte,
                cost_models_for_script_languages,
                execution_costs,
                max_tx_ex_units,
                max_block_ex_units,
                max_value_size,
                collateral_percentage,
                max_collateral_inputs,
                encodings: Some(ProtocolParamUpdateEncoding {
                    len_encoding,
                    orig_deser_order,
                    minfee_a_key_encoding,
                    minfee_a_encoding,
                    minfee_b_key_encoding,
                    minfee_b_encoding,
                    max_block_body_size_key_encoding,
                    max_block_body_size_encoding,
                    max_transaction_size_key_encoding,
                    max_transaction_size_encoding,
                    max_block_header_size_key_encoding,
                    max_block_header_size_encoding,
                    key_deposit_key_encoding,
                    key_deposit_encoding,
                    pool_deposit_key_encoding,
                    pool_deposit_encoding,
                    maximum_epoch_key_encoding,
                    maximum_epoch_encoding,
                    n_opt_key_encoding,
                    n_opt_encoding,
                    pool_pledge_influence_key_encoding,
                    expansion_rate_key_encoding,
                    treasury_growth_rate_key_encoding,
                    protocol_version_key_encoding,
                    min_pool_cost_key_encoding,
                    min_pool_cost_encoding,
                    ada_per_utxo_byte_key_encoding,
                    ada_per_utxo_byte_encoding,
                    cost_models_for_script_languages_key_encoding,
                    execution_costs_key_encoding,
                    max_tx_ex_units_key_encoding,
                    max_block_ex_units_key_encoding,
                    max_value_size_key_encoding,
                    max_value_size_encoding,
                    collateral_percentage_key_encoding,
                    collateral_percentage_encoding,
                    max_collateral_inputs_key_encoding,
                    max_collateral_inputs_encoding,
                }),
            })
        })()
        .map_err(|e| e.annotate("ProtocolParamUpdate"))
    }
}

impl Serialize for ProtocolVersionStruct {
    fn serialize<'se, W: Write>(
        &self,
        serializer: &'se mut Serializer<W>,
        force_canonical: bool,
    ) -> cbor_event::Result<&'se mut Serializer<W>> {
        serializer.write_array_sz(
            self.encodings
                .as_ref()
                .map(|encs| encs.len_encoding)
                .unwrap_or_default()
                .to_len_sz(2, force_canonical),
        )?;
        self.protocol_version
            .serialize_as_embedded_group(serializer, force_canonical)?;
        self.encodings
            .as_ref()
            .map(|encs| encs.len_encoding)
            .unwrap_or_default()
            .end(serializer, force_canonical)
    }
}

impl Deserialize for ProtocolVersionStruct {
    fn deserialize<R: BufRead + Seek>(raw: &mut Deserializer<R>) -> Result<Self, DeserializeError> {
        let len = raw.array_sz()?;
        let len_encoding: LenEncoding = len.into();
        let mut read_len = CBORReadLen::new(len);
        read_len.read_elems(2)?;
        read_len.finish()?;
        (|| -> Result<_, DeserializeError> {
            let protocol_version =
                ProtocolVersion::deserialize_as_embedded_group(raw, &mut read_len, len)
                    .map_err(|e: DeserializeError| e.annotate("protocol_version"))?;
            match len {
                cbor_event::LenSz::Len(_, _) => (),
                cbor_event::LenSz::Indefinite => match raw.special()? {
                    cbor_event::Special::Break => (),
                    _ => return Err(DeserializeFailure::EndingBreakMissing.into()),
                },
            }
            Ok(ProtocolVersionStruct {
                protocol_version,
                encodings: Some(ProtocolVersionStructEncoding { len_encoding }),
            })
        })()
        .map_err(|e| e.annotate("ProtocolVersionStruct"))
    }
}

impl Serialize for Rational {
    fn serialize<'se, W: Write>(
        &self,
        serializer: &'se mut Serializer<W>,
        force_canonical: bool,
    ) -> cbor_event::Result<&'se mut Serializer<W>> {
        serializer.write_tag_sz(
            30u64,
            fit_sz(
                30u64,
                self.encodings
                    .as_ref()
                    .map(|encs| encs.tag_encoding)
                    .unwrap_or_default(),
                force_canonical,
            ),
        )?;
        serializer.write_array_sz(
            self.encodings
                .as_ref()
                .map(|encs| encs.len_encoding)
                .unwrap_or_default()
                .to_len_sz(2, force_canonical),
        )?;
        serializer.write_unsigned_integer_sz(
            self.numerator,
            fit_sz(
                self.numerator,
                self.encodings
                    .as_ref()
                    .map(|encs| encs.numerator_encoding)
                    .unwrap_or_default(),
                force_canonical,
            ),
        )?;
        serializer.write_unsigned_integer_sz(
            self.denominator,
            fit_sz(
                self.denominator,
                self.encodings
                    .as_ref()
                    .map(|encs| encs.denominator_encoding)
                    .unwrap_or_default(),
                force_canonical,
            ),
        )?;
        self.encodings
            .as_ref()
            .map(|encs| encs.len_encoding)
            .unwrap_or_default()
            .end(serializer, force_canonical)
    }
}

impl Deserialize for Rational {
    fn deserialize<R: BufRead + Seek>(raw: &mut Deserializer<R>) -> Result<Self, DeserializeError> {
        let (tag, tag_encoding) = raw.tag_sz()?;
        if tag != 30 {
            return Err(DeserializeError::new(
                "Rational",
                DeserializeFailure::TagMismatch {
                    found: tag,
                    expected: 30,
                },
            ));
        }
        let len = raw.array_sz()?;
        let len_encoding: LenEncoding = len.into();
        let mut read_len = CBORReadLen::new(len);
        read_len.read_elems(2)?;
        read_len.finish()?;
        (|| -> Result<_, DeserializeError> {
            let (numerator, numerator_encoding) = raw
                .unsigned_integer_sz()
                .map(|(x, enc)| (x, Some(enc)))
                .map_err(Into::<DeserializeError>::into)
                .map_err(|e: DeserializeError| e.annotate("numerator"))?;
            let (denominator, denominator_encoding) = raw
                .unsigned_integer_sz()
                .map(|(x, enc)| (x, Some(enc)))
                .map_err(Into::<DeserializeError>::into)
                .map_err(|e: DeserializeError| e.annotate("denominator"))?;
            match len {
                cbor_event::LenSz::Len(_, _) => (),
                cbor_event::LenSz::Indefinite => match raw.special()? {
                    cbor_event::Special::Break => (),
                    _ => return Err(DeserializeFailure::EndingBreakMissing.into()),
                },
            }
            Ok(Rational {
                numerator,
                denominator,
                encodings: Some(RationalEncoding {
                    len_encoding,
                    tag_encoding: Some(tag_encoding),
                    numerator_encoding,
                    denominator_encoding,
                }),
            })
        })()
        .map_err(|e| e.annotate("Rational"))
    }
}

impl Serialize for Script {
    fn serialize<'se, W: Write>(
        &self,
        serializer: &'se mut Serializer<W>,
        force_canonical: bool,
    ) -> cbor_event::Result<&'se mut Serializer<W>> {
        match self {
            Script::Native {
                script,
                len_encoding,
                tag_encoding,
            } => {
                serializer.write_array_sz(len_encoding.to_len_sz(2, force_canonical))?;
                serializer.write_unsigned_integer_sz(
                    0u64,
                    fit_sz(0u64, *tag_encoding, force_canonical),
                )?;
                script.serialize(serializer, force_canonical)?;
                len_encoding.end(serializer, force_canonical)?;
                Ok(serializer)
            }
            Script::PlutusV1 {
                script,
                len_encoding,
                tag_encoding,
            } => {
                serializer.write_array_sz(len_encoding.to_len_sz(2, force_canonical))?;
                serializer.write_unsigned_integer_sz(
                    1u64,
                    fit_sz(1u64, *tag_encoding, force_canonical),
                )?;
                script.serialize(serializer, force_canonical)?;
                len_encoding.end(serializer, force_canonical)?;
                Ok(serializer)
            }
            Script::PlutusV2 {
                script,
                len_encoding,
                tag_encoding,
            } => {
                serializer.write_array_sz(len_encoding.to_len_sz(2, force_canonical))?;
                serializer.write_unsigned_integer_sz(
                    2u64,
                    fit_sz(2u64, *tag_encoding, force_canonical),
                )?;
                script.serialize(serializer, force_canonical)?;
                len_encoding.end(serializer, force_canonical)?;
                Ok(serializer)
            }
        }
    }
}

impl Deserialize for Script {
    fn deserialize<R: BufRead + Seek>(raw: &mut Deserializer<R>) -> Result<Self, DeserializeError> {
        (|| -> Result<_, DeserializeError> {
            let len = raw.array_sz()?;
            let len_encoding: LenEncoding = len.into();
            let mut read_len = CBORReadLen::new(len);
            let initial_position = raw.as_mut_ref().seek(SeekFrom::Current(0)).unwrap();
            match (|raw: &mut Deserializer<_>| -> Result<_, DeserializeError> {
                let tag_encoding = (|| -> Result<_, DeserializeError> {
                    let (tag_value, tag_encoding) = raw.unsigned_integer_sz()?;
                    if tag_value != 0 {
                        return Err(DeserializeFailure::FixedValueMismatch {
                            found: Key::Uint(tag_value),
                            expected: Key::Uint(0),
                        }
                        .into());
                    }
                    Ok(Some(tag_encoding))
                })()
                .map_err(|e| e.annotate("tag"))?;
                let script = NativeScript::deserialize(raw)
                    .map_err(|e: DeserializeError| e.annotate("script"))?;
                match len {
                    cbor_event::LenSz::Len(_, _) => (),
                    cbor_event::LenSz::Indefinite => match raw.special()? {
                        cbor_event::Special::Break => (),
                        _ => return Err(DeserializeFailure::EndingBreakMissing.into()),
                    },
                }
                Ok(Self::Native {
                    script,
                    len_encoding,
                    tag_encoding,
                })
            })(raw)
            {
                Ok(variant) => return Ok(variant),
                Err(_) => raw
                    .as_mut_ref()
                    .seek(SeekFrom::Start(initial_position))
                    .unwrap(),
            };
            match (|raw: &mut Deserializer<_>| -> Result<_, DeserializeError> {
                let tag_encoding = (|| -> Result<_, DeserializeError> {
                    let (tag_value, tag_encoding) = raw.unsigned_integer_sz()?;
                    if tag_value != 1 {
                        return Err(DeserializeFailure::FixedValueMismatch {
                            found: Key::Uint(tag_value),
                            expected: Key::Uint(1),
                        }
                        .into());
                    }
                    Ok(Some(tag_encoding))
                })()
                .map_err(|e| e.annotate("tag"))?;
                let script = PlutusV1Script::deserialize(raw)
                    .map_err(|e: DeserializeError| e.annotate("script"))?;
                match len {
                    cbor_event::LenSz::Len(_, _) => (),
                    cbor_event::LenSz::Indefinite => match raw.special()? {
                        cbor_event::Special::Break => (),
                        _ => return Err(DeserializeFailure::EndingBreakMissing.into()),
                    },
                }
                Ok(Self::PlutusV1 {
                    script,
                    len_encoding,
                    tag_encoding,
                })
            })(raw)
            {
                Ok(variant) => return Ok(variant),
                Err(_) => raw
                    .as_mut_ref()
                    .seek(SeekFrom::Start(initial_position))
                    .unwrap(),
            };
            match (|raw: &mut Deserializer<_>| -> Result<_, DeserializeError> {
                let tag_encoding = (|| -> Result<_, DeserializeError> {
                    let (tag_value, tag_encoding) = raw.unsigned_integer_sz()?;
                    if tag_value != 2 {
                        return Err(DeserializeFailure::FixedValueMismatch {
                            found: Key::Uint(tag_value),
                            expected: Key::Uint(2),
                        }
                        .into());
                    }
                    Ok(Some(tag_encoding))
                })()
                .map_err(|e| e.annotate("tag"))?;
                let script = PlutusV2Script::deserialize(raw)
                    .map_err(|e: DeserializeError| e.annotate("script"))?;
                match len {
                    cbor_event::LenSz::Len(_, _) => (),
                    cbor_event::LenSz::Indefinite => match raw.special()? {
                        cbor_event::Special::Break => (),
                        _ => return Err(DeserializeFailure::EndingBreakMissing.into()),
                    },
                }
                Ok(Self::PlutusV2 {
                    script,
                    len_encoding,
                    tag_encoding,
                })
            })(raw)
            {
                Ok(variant) => return Ok(variant),
                Err(_) => raw
                    .as_mut_ref()
                    .seek(SeekFrom::Start(initial_position))
                    .unwrap(),
            };
            match len {
                cbor_event::LenSz::Len(_, _) => (),
                cbor_event::LenSz::Indefinite => match raw.special()? {
                    cbor_event::Special::Break => (),
                    _ => return Err(DeserializeFailure::EndingBreakMissing.into()),
                },
            }
            Err(DeserializeError::new(
                "Script",
                DeserializeFailure::NoVariantMatched,
            ))
        })()
        .map_err(|e| e.annotate("Script"))
    }
}

impl Serialize for UnitInterval {
    fn serialize<'se, W: Write>(
        &self,
        serializer: &'se mut Serializer<W>,
        force_canonical: bool,
    ) -> cbor_event::Result<&'se mut Serializer<W>> {
        serializer.write_tag_sz(
            30u64,
            fit_sz(
                30u64,
                self.encodings
                    .as_ref()
                    .map(|encs| encs.tag_encoding)
                    .unwrap_or_default(),
                force_canonical,
            ),
        )?;
        serializer.write_array_sz(
            self.encodings
                .as_ref()
                .map(|encs| encs.len_encoding)
                .unwrap_or_default()
                .to_len_sz(2, force_canonical),
        )?;
        serializer.write_unsigned_integer_sz(
            self.start,
            fit_sz(
                self.start,
                self.encodings
                    .as_ref()
                    .map(|encs| encs.start_encoding)
                    .unwrap_or_default(),
                force_canonical,
            ),
        )?;
        serializer.write_unsigned_integer_sz(
            self.end,
            fit_sz(
                self.end,
                self.encodings
                    .as_ref()
                    .map(|encs| encs.end_encoding)
                    .unwrap_or_default(),
                force_canonical,
            ),
        )?;
        self.encodings
            .as_ref()
            .map(|encs| encs.len_encoding)
            .unwrap_or_default()
            .end(serializer, force_canonical)
    }
}

impl Deserialize for UnitInterval {
    fn deserialize<R: BufRead + Seek>(raw: &mut Deserializer<R>) -> Result<Self, DeserializeError> {
        let (tag, tag_encoding) = raw.tag_sz()?;
        if tag != 30 {
            return Err(DeserializeError::new(
                "UnitInterval",
                DeserializeFailure::TagMismatch {
                    found: tag,
                    expected: 30,
                },
            ));
        }
        let len = raw.array_sz()?;
        let len_encoding: LenEncoding = len.into();
        let mut read_len = CBORReadLen::new(len);
        read_len.read_elems(2)?;
        read_len.finish()?;
        (|| -> Result<_, DeserializeError> {
            let (start, start_encoding) = raw
                .unsigned_integer_sz()
                .map(|(x, enc)| (x, Some(enc)))
                .map_err(Into::<DeserializeError>::into)
                .map_err(|e: DeserializeError| e.annotate("start"))?;
            let (end, end_encoding) = raw
                .unsigned_integer_sz()
                .map(|(x, enc)| (x, Some(enc)))
                .map_err(Into::<DeserializeError>::into)
                .map_err(|e: DeserializeError| e.annotate("end"))?;
            match len {
                cbor_event::LenSz::Len(_, _) => (),
                cbor_event::LenSz::Indefinite => match raw.special()? {
                    cbor_event::Special::Break => (),
                    _ => return Err(DeserializeFailure::EndingBreakMissing.into()),
                },
            }
            Ok(UnitInterval {
                start,
                end,
                encodings: Some(UnitIntervalEncoding {
                    len_encoding,
                    tag_encoding: Some(tag_encoding),
                    start_encoding,
                    end_encoding,
                }),
            })
        })()
        .map_err(|e| e.annotate("UnitInterval"))
    }
}

impl Serialize for Update {
    fn serialize<'se, W: Write>(
        &self,
        serializer: &'se mut Serializer<W>,
        force_canonical: bool,
    ) -> cbor_event::Result<&'se mut Serializer<W>> {
        serializer.write_array_sz(
            self.encodings
                .as_ref()
                .map(|encs| encs.len_encoding)
                .unwrap_or_default()
                .to_len_sz(2, force_canonical),
        )?;
        serializer.write_map_sz(
            self.encodings
                .as_ref()
                .map(|encs| encs.proposed_protocol_parameter_updates_encoding)
                .unwrap_or_default()
                .to_len_sz(
                    self.proposed_protocol_parameter_updates.len() as u64,
                    force_canonical,
                ),
        )?;
        let mut key_order = self
            .proposed_protocol_parameter_updates
            .iter()
            .map(|(k, v)| {
                let mut buf = cbor_event::se::Serializer::new_vec();
                let proposed_protocol_parameter_updates_key_encoding = self
                    .encodings
                    .as_ref()
                    .and_then(|encs| {
                        encs.proposed_protocol_parameter_updates_key_encodings
                            .get(k)
                    })
                    .cloned()
                    .unwrap_or_default();
                buf.write_bytes_sz(
                    &k.to_raw_bytes(),
                    proposed_protocol_parameter_updates_key_encoding
                        .to_str_len_sz(k.to_raw_bytes().len() as u64, force_canonical),
                )?;
                Ok((buf.finalize(), k, v))
            })
            .collect::<Result<Vec<(Vec<u8>, &_, &_)>, cbor_event::Error>>()?;
        if force_canonical {
            key_order.sort_by(|(lhs_bytes, _, _), (rhs_bytes, _, _)| {
                match lhs_bytes.len().cmp(&rhs_bytes.len()) {
                    std::cmp::Ordering::Equal => lhs_bytes.cmp(rhs_bytes),
                    diff_ord => diff_ord,
                }
            });
        }
        for (key_bytes, _key, value) in key_order {
            serializer.write_raw_bytes(&key_bytes)?;
            value.serialize(serializer, force_canonical)?;
        }
        self.encodings
            .as_ref()
            .map(|encs| encs.proposed_protocol_parameter_updates_encoding)
            .unwrap_or_default()
            .end(serializer, force_canonical)?;
        serializer.write_unsigned_integer_sz(
            self.epoch,
            fit_sz(
                self.epoch,
                self.encodings
                    .as_ref()
                    .map(|encs| encs.epoch_encoding)
                    .unwrap_or_default(),
                force_canonical,
            ),
        )?;
        self.encodings
            .as_ref()
            .map(|encs| encs.len_encoding)
            .unwrap_or_default()
            .end(serializer, force_canonical)
    }
}

impl Deserialize for Update {
    fn deserialize<R: BufRead + Seek>(raw: &mut Deserializer<R>) -> Result<Self, DeserializeError> {
        let len = raw.array_sz()?;
        let len_encoding: LenEncoding = len.into();
        let mut read_len = CBORReadLen::new(len);
        read_len.read_elems(2)?;
        read_len.finish()?;
        (|| -> Result<_, DeserializeError> {
            let (
                proposed_protocol_parameter_updates,
                proposed_protocol_parameter_updates_encoding,
                proposed_protocol_parameter_updates_key_encodings,
            ) = (|| -> Result<_, DeserializeError> {
                let mut proposed_protocol_parameter_updates_table = OrderedHashMap::new();
                let proposed_protocol_parameter_updates_len = raw.map_sz()?;
                let proposed_protocol_parameter_updates_encoding =
                    proposed_protocol_parameter_updates_len.into();
                let mut proposed_protocol_parameter_updates_key_encodings = BTreeMap::new();
                while match proposed_protocol_parameter_updates_len {
                    cbor_event::LenSz::Len(n, _) => {
                        (proposed_protocol_parameter_updates_table.len() as u64) < n
                    }
                    cbor_event::LenSz::Indefinite => true,
                } {
                    if raw.cbor_type()? == cbor_event::Type::Special {
                        assert_eq!(raw.special()?, cbor_event::Special::Break);
                        break;
                    }
                    let (
                        proposed_protocol_parameter_updates_key,
                        proposed_protocol_parameter_updates_key_encoding,
                    ) = raw
                        .bytes_sz()
                        .map_err(Into::<DeserializeError>::into)
                        .and_then(|(bytes, enc)| {
                            GenesisHash::from_raw_bytes(&bytes)
                                .map(|bytes| (bytes, StringEncoding::from(enc)))
                                .map_err(|e| {
                                    DeserializeFailure::InvalidStructure(Box::new(e)).into()
                                })
                        })?;
                    let proposed_protocol_parameter_updates_value =
                        ProtocolParamUpdate::deserialize(raw)?;
                    if proposed_protocol_parameter_updates_table
                        .insert(
                            proposed_protocol_parameter_updates_key.clone(),
                            proposed_protocol_parameter_updates_value,
                        )
                        .is_some()
                    {
                        return Err(DeserializeFailure::DuplicateKey(Key::Str(String::from(
                            "some complicated/unsupported type",
                        )))
                        .into());
                    }
                    proposed_protocol_parameter_updates_key_encodings.insert(
                        proposed_protocol_parameter_updates_key.clone(),
                        proposed_protocol_parameter_updates_key_encoding,
                    );
                }
                Ok((
                    proposed_protocol_parameter_updates_table,
                    proposed_protocol_parameter_updates_encoding,
                    proposed_protocol_parameter_updates_key_encodings,
                ))
            })()
            .map_err(|e| e.annotate("proposed_protocol_parameter_updates"))?;
            let (epoch, epoch_encoding) = raw
                .unsigned_integer_sz()
                .map(|(x, enc)| (x, Some(enc)))
                .map_err(Into::<DeserializeError>::into)
                .map_err(|e: DeserializeError| e.annotate("epoch"))?;
            match len {
                cbor_event::LenSz::Len(_, _) => (),
                cbor_event::LenSz::Indefinite => match raw.special()? {
                    cbor_event::Special::Break => (),
                    _ => return Err(DeserializeFailure::EndingBreakMissing.into()),
                },
            }
            Ok(Update {
                proposed_protocol_parameter_updates,
                epoch,
                encodings: Some(UpdateEncoding {
                    len_encoding,
                    proposed_protocol_parameter_updates_encoding,
                    proposed_protocol_parameter_updates_key_encodings,
                    epoch_encoding,
                }),
            })
        })()
        .map_err(|e| e.annotate("Update"))
    }
<<<<<<< HEAD
}

impl Serialize for Value {
    fn serialize<'se, W: Write>(
        &self,
        serializer: &'se mut Serializer<W>,
        force_canonical: bool,
    ) -> cbor_event::Result<&'se mut Serializer<W>> {
        serializer.write_array_sz(
            self.encodings
                .as_ref()
                .map(|encs| encs.len_encoding)
                .unwrap_or_default()
                .to_len_sz(2, force_canonical),
        )?;
        serializer.write_unsigned_integer_sz(
            self.coin,
            fit_sz(
                self.coin,
                self.encodings
                    .as_ref()
                    .map(|encs| encs.coin_encoding)
                    .unwrap_or_default(),
                force_canonical,
            ),
        )?;
        serializer.write_map_sz(
            self.encodings
                .as_ref()
                .map(|encs| encs.multiasset_encoding)
                .unwrap_or_default()
                .to_len_sz(self.multiasset.len() as u64, force_canonical),
        )?;
        let mut key_order = self
            .multiasset
            .iter()
            .map(|(k, v)| {
                let mut buf = cbor_event::se::Serializer::new_vec();
                let multiasset_key_encoding = self
                    .encodings
                    .as_ref()
                    .and_then(|encs| encs.multiasset_key_encodings.get(k))
                    .cloned()
                    .unwrap_or_default();
                buf.write_bytes_sz(
                    &k.to_raw_bytes(),
                    multiasset_key_encoding
                        .to_str_len_sz(k.to_raw_bytes().len() as u64, force_canonical),
                )?;
                Ok((buf.finalize(), k, v))
            })
            .collect::<Result<Vec<(Vec<u8>, &_, &_)>, cbor_event::Error>>()?;
        if force_canonical {
            key_order.sort_by(|(lhs_bytes, _, _), (rhs_bytes, _, _)| {
                match lhs_bytes.len().cmp(&rhs_bytes.len()) {
                    std::cmp::Ordering::Equal => lhs_bytes.cmp(rhs_bytes),
                    diff_ord => diff_ord,
                }
            });
        }
        for (key_bytes, key, value) in key_order {
            serializer.write_raw_bytes(&key_bytes)?;
            let (multiasset_value_encoding, multiasset_value_value_encodings) = self
                .encodings
                .as_ref()
                .and_then(|encs| encs.multiasset_value_encodings.get(key))
                .cloned()
                .unwrap_or_else(|| (LenEncoding::default(), BTreeMap::new()));
            serializer.write_map_sz(
                multiasset_value_encoding.to_len_sz(value.len() as u64, force_canonical),
            )?;
            let mut key_order = value
                .iter()
                .map(|(k, v)| {
                    let mut buf = cbor_event::se::Serializer::new_vec();
                    k.serialize(&mut buf, force_canonical)?;
                    Ok((buf.finalize(), k, v))
                })
                .collect::<Result<Vec<(Vec<u8>, &_, &_)>, cbor_event::Error>>()?;
            if force_canonical {
                key_order.sort_by(|(lhs_bytes, _, _), (rhs_bytes, _, _)| {
                    match lhs_bytes.len().cmp(&rhs_bytes.len()) {
                        std::cmp::Ordering::Equal => lhs_bytes.cmp(rhs_bytes),
                        diff_ord => diff_ord,
                    }
                });
            }
            for (key_bytes, key, value) in key_order {
                serializer.write_raw_bytes(&key_bytes)?;
                let multiasset_value_value_encoding = multiasset_value_value_encodings
                    .get(key)
                    .cloned()
                    .unwrap_or_default();
                serializer.write_unsigned_integer_sz(
                    *value,
                    fit_sz(*value, multiasset_value_value_encoding, force_canonical),
                )?;
            }
            multiasset_value_encoding.end(serializer, force_canonical)?;
        }
        self.encodings
            .as_ref()
            .map(|encs| encs.multiasset_encoding)
            .unwrap_or_default()
            .end(serializer, force_canonical)?;
        self.encodings
            .as_ref()
            .map(|encs| encs.len_encoding)
            .unwrap_or_default()
            .end(serializer, force_canonical)
    }
}

impl Deserialize for Value {
    fn deserialize<R: BufRead + Seek>(raw: &mut Deserializer<R>) -> Result<Self, DeserializeError> {
        let len = raw.array_sz()?;
        let len_encoding: LenEncoding = len.into();
        let mut read_len = CBORReadLen::new(len);
        read_len.read_elems(2)?;
        read_len.finish()?;
        (|| -> Result<_, DeserializeError> {
            let (coin, coin_encoding) = raw
                .unsigned_integer_sz()
                .map(|(x, enc)| (x, Some(enc)))
                .map_err(Into::<DeserializeError>::into)
                .map_err(|e: DeserializeError| e.annotate("coin"))?;
            let (
                multiasset,
                multiasset_encoding,
                multiasset_key_encodings,
                multiasset_value_encodings,
            ) = (|| -> Result<_, DeserializeError> {
                let mut multiasset_table = OrderedHashMap::new();
                let multiasset_len = raw.map_sz()?;
                let multiasset_encoding = multiasset_len.into();
                let mut multiasset_key_encodings = BTreeMap::new();
                let mut multiasset_value_encodings = BTreeMap::new();
                while match multiasset_len {
                    cbor_event::LenSz::Len(n, _) => (multiasset_table.len() as u64) < n,
                    cbor_event::LenSz::Indefinite => true,
                } {
                    if raw.cbor_type()? == cbor_event::Type::Special {
                        assert_eq!(raw.special()?, cbor_event::Special::Break);
                        break;
                    }
                    let (multiasset_key, multiasset_key_encoding) = raw
                        .bytes_sz()
                        .map_err(Into::<DeserializeError>::into)
                        .and_then(|(bytes, enc)| {
                            ScriptHash::from_raw_bytes(&bytes)
                                .map(|bytes| (bytes, StringEncoding::from(enc)))
                                .map_err(|e| {
                                    DeserializeFailure::InvalidStructure(Box::new(e)).into()
                                })
                        })?;
                    let mut multiasset_value_table = OrderedHashMap::new();
                    let multiasset_value_len = raw.map_sz()?;
                    let multiasset_value_encoding = multiasset_value_len.into();
                    let mut multiasset_value_value_encodings = BTreeMap::new();
                    while match multiasset_value_len {
                        cbor_event::LenSz::Len(n, _) => (multiasset_value_table.len() as u64) < n,
                        cbor_event::LenSz::Indefinite => true,
                    } {
                        if raw.cbor_type()? == cbor_event::Type::Special {
                            assert_eq!(raw.special()?, cbor_event::Special::Break);
                            break;
                        }
                        let multiasset_value_key = AssetName::deserialize(raw)?;
                        let (multiasset_value_value, multiasset_value_value_encoding) =
                            raw.unsigned_integer_sz().map(|(x, enc)| (x, Some(enc)))?;
                        if multiasset_value_table
                            .insert(multiasset_value_key.clone(), multiasset_value_value)
                            .is_some()
                        {
                            return Err(DeserializeFailure::DuplicateKey(Key::Str(String::from(
                                "some complicated/unsupported type",
                            )))
                            .into());
                        }
                        multiasset_value_value_encodings
                            .insert(multiasset_value_key, multiasset_value_value_encoding);
                    }
                    let (
                        multiasset_value,
                        multiasset_value_encoding,
                        multiasset_value_value_encodings,
                    ) = (
                        multiasset_value_table,
                        multiasset_value_encoding,
                        multiasset_value_value_encodings,
                    );
                    if multiasset_table
                        .insert(multiasset_key.clone(), multiasset_value)
                        .is_some()
                    {
                        return Err(DeserializeFailure::DuplicateKey(Key::Str(String::from(
                            "some complicated/unsupported type",
                        )))
                        .into());
                    }
                    multiasset_key_encodings
                        .insert(multiasset_key.clone(), multiasset_key_encoding);
                    multiasset_value_encodings.insert(
                        multiasset_key.clone(),
                        (multiasset_value_encoding, multiasset_value_value_encodings),
                    );
                }
                Ok((
                    multiasset_table,
                    multiasset_encoding,
                    multiasset_key_encodings,
                    multiasset_value_encodings,
                ))
            })()
            .map_err(|e| e.annotate("multiasset"))?;
            match len {
                cbor_event::LenSz::Len(_, _) => (),
                cbor_event::LenSz::Indefinite => match raw.special()? {
                    cbor_event::Special::Break => (),
                    _ => return Err(DeserializeFailure::EndingBreakMissing.into()),
                },
            }
            Ok(Value {
                coin,
                multiasset,
                encodings: Some(ValueEncoding {
                    len_encoding,
                    coin_encoding,
                    multiasset_encoding,
                    multiasset_key_encodings,
                    multiasset_value_encodings,
                }),
            })
        })()
        .map_err(|e| e.annotate("Value"))
    }
=======
>>>>>>> c77bf410
}<|MERGE_RESOLUTION|>--- conflicted
+++ resolved
@@ -1950,243 +1950,4 @@
         })()
         .map_err(|e| e.annotate("Update"))
     }
-<<<<<<< HEAD
-}
-
-impl Serialize for Value {
-    fn serialize<'se, W: Write>(
-        &self,
-        serializer: &'se mut Serializer<W>,
-        force_canonical: bool,
-    ) -> cbor_event::Result<&'se mut Serializer<W>> {
-        serializer.write_array_sz(
-            self.encodings
-                .as_ref()
-                .map(|encs| encs.len_encoding)
-                .unwrap_or_default()
-                .to_len_sz(2, force_canonical),
-        )?;
-        serializer.write_unsigned_integer_sz(
-            self.coin,
-            fit_sz(
-                self.coin,
-                self.encodings
-                    .as_ref()
-                    .map(|encs| encs.coin_encoding)
-                    .unwrap_or_default(),
-                force_canonical,
-            ),
-        )?;
-        serializer.write_map_sz(
-            self.encodings
-                .as_ref()
-                .map(|encs| encs.multiasset_encoding)
-                .unwrap_or_default()
-                .to_len_sz(self.multiasset.len() as u64, force_canonical),
-        )?;
-        let mut key_order = self
-            .multiasset
-            .iter()
-            .map(|(k, v)| {
-                let mut buf = cbor_event::se::Serializer::new_vec();
-                let multiasset_key_encoding = self
-                    .encodings
-                    .as_ref()
-                    .and_then(|encs| encs.multiasset_key_encodings.get(k))
-                    .cloned()
-                    .unwrap_or_default();
-                buf.write_bytes_sz(
-                    &k.to_raw_bytes(),
-                    multiasset_key_encoding
-                        .to_str_len_sz(k.to_raw_bytes().len() as u64, force_canonical),
-                )?;
-                Ok((buf.finalize(), k, v))
-            })
-            .collect::<Result<Vec<(Vec<u8>, &_, &_)>, cbor_event::Error>>()?;
-        if force_canonical {
-            key_order.sort_by(|(lhs_bytes, _, _), (rhs_bytes, _, _)| {
-                match lhs_bytes.len().cmp(&rhs_bytes.len()) {
-                    std::cmp::Ordering::Equal => lhs_bytes.cmp(rhs_bytes),
-                    diff_ord => diff_ord,
-                }
-            });
-        }
-        for (key_bytes, key, value) in key_order {
-            serializer.write_raw_bytes(&key_bytes)?;
-            let (multiasset_value_encoding, multiasset_value_value_encodings) = self
-                .encodings
-                .as_ref()
-                .and_then(|encs| encs.multiasset_value_encodings.get(key))
-                .cloned()
-                .unwrap_or_else(|| (LenEncoding::default(), BTreeMap::new()));
-            serializer.write_map_sz(
-                multiasset_value_encoding.to_len_sz(value.len() as u64, force_canonical),
-            )?;
-            let mut key_order = value
-                .iter()
-                .map(|(k, v)| {
-                    let mut buf = cbor_event::se::Serializer::new_vec();
-                    k.serialize(&mut buf, force_canonical)?;
-                    Ok((buf.finalize(), k, v))
-                })
-                .collect::<Result<Vec<(Vec<u8>, &_, &_)>, cbor_event::Error>>()?;
-            if force_canonical {
-                key_order.sort_by(|(lhs_bytes, _, _), (rhs_bytes, _, _)| {
-                    match lhs_bytes.len().cmp(&rhs_bytes.len()) {
-                        std::cmp::Ordering::Equal => lhs_bytes.cmp(rhs_bytes),
-                        diff_ord => diff_ord,
-                    }
-                });
-            }
-            for (key_bytes, key, value) in key_order {
-                serializer.write_raw_bytes(&key_bytes)?;
-                let multiasset_value_value_encoding = multiasset_value_value_encodings
-                    .get(key)
-                    .cloned()
-                    .unwrap_or_default();
-                serializer.write_unsigned_integer_sz(
-                    *value,
-                    fit_sz(*value, multiasset_value_value_encoding, force_canonical),
-                )?;
-            }
-            multiasset_value_encoding.end(serializer, force_canonical)?;
-        }
-        self.encodings
-            .as_ref()
-            .map(|encs| encs.multiasset_encoding)
-            .unwrap_or_default()
-            .end(serializer, force_canonical)?;
-        self.encodings
-            .as_ref()
-            .map(|encs| encs.len_encoding)
-            .unwrap_or_default()
-            .end(serializer, force_canonical)
-    }
-}
-
-impl Deserialize for Value {
-    fn deserialize<R: BufRead + Seek>(raw: &mut Deserializer<R>) -> Result<Self, DeserializeError> {
-        let len = raw.array_sz()?;
-        let len_encoding: LenEncoding = len.into();
-        let mut read_len = CBORReadLen::new(len);
-        read_len.read_elems(2)?;
-        read_len.finish()?;
-        (|| -> Result<_, DeserializeError> {
-            let (coin, coin_encoding) = raw
-                .unsigned_integer_sz()
-                .map(|(x, enc)| (x, Some(enc)))
-                .map_err(Into::<DeserializeError>::into)
-                .map_err(|e: DeserializeError| e.annotate("coin"))?;
-            let (
-                multiasset,
-                multiasset_encoding,
-                multiasset_key_encodings,
-                multiasset_value_encodings,
-            ) = (|| -> Result<_, DeserializeError> {
-                let mut multiasset_table = OrderedHashMap::new();
-                let multiasset_len = raw.map_sz()?;
-                let multiasset_encoding = multiasset_len.into();
-                let mut multiasset_key_encodings = BTreeMap::new();
-                let mut multiasset_value_encodings = BTreeMap::new();
-                while match multiasset_len {
-                    cbor_event::LenSz::Len(n, _) => (multiasset_table.len() as u64) < n,
-                    cbor_event::LenSz::Indefinite => true,
-                } {
-                    if raw.cbor_type()? == cbor_event::Type::Special {
-                        assert_eq!(raw.special()?, cbor_event::Special::Break);
-                        break;
-                    }
-                    let (multiasset_key, multiasset_key_encoding) = raw
-                        .bytes_sz()
-                        .map_err(Into::<DeserializeError>::into)
-                        .and_then(|(bytes, enc)| {
-                            ScriptHash::from_raw_bytes(&bytes)
-                                .map(|bytes| (bytes, StringEncoding::from(enc)))
-                                .map_err(|e| {
-                                    DeserializeFailure::InvalidStructure(Box::new(e)).into()
-                                })
-                        })?;
-                    let mut multiasset_value_table = OrderedHashMap::new();
-                    let multiasset_value_len = raw.map_sz()?;
-                    let multiasset_value_encoding = multiasset_value_len.into();
-                    let mut multiasset_value_value_encodings = BTreeMap::new();
-                    while match multiasset_value_len {
-                        cbor_event::LenSz::Len(n, _) => (multiasset_value_table.len() as u64) < n,
-                        cbor_event::LenSz::Indefinite => true,
-                    } {
-                        if raw.cbor_type()? == cbor_event::Type::Special {
-                            assert_eq!(raw.special()?, cbor_event::Special::Break);
-                            break;
-                        }
-                        let multiasset_value_key = AssetName::deserialize(raw)?;
-                        let (multiasset_value_value, multiasset_value_value_encoding) =
-                            raw.unsigned_integer_sz().map(|(x, enc)| (x, Some(enc)))?;
-                        if multiasset_value_table
-                            .insert(multiasset_value_key.clone(), multiasset_value_value)
-                            .is_some()
-                        {
-                            return Err(DeserializeFailure::DuplicateKey(Key::Str(String::from(
-                                "some complicated/unsupported type",
-                            )))
-                            .into());
-                        }
-                        multiasset_value_value_encodings
-                            .insert(multiasset_value_key, multiasset_value_value_encoding);
-                    }
-                    let (
-                        multiasset_value,
-                        multiasset_value_encoding,
-                        multiasset_value_value_encodings,
-                    ) = (
-                        multiasset_value_table,
-                        multiasset_value_encoding,
-                        multiasset_value_value_encodings,
-                    );
-                    if multiasset_table
-                        .insert(multiasset_key.clone(), multiasset_value)
-                        .is_some()
-                    {
-                        return Err(DeserializeFailure::DuplicateKey(Key::Str(String::from(
-                            "some complicated/unsupported type",
-                        )))
-                        .into());
-                    }
-                    multiasset_key_encodings
-                        .insert(multiasset_key.clone(), multiasset_key_encoding);
-                    multiasset_value_encodings.insert(
-                        multiasset_key.clone(),
-                        (multiasset_value_encoding, multiasset_value_value_encodings),
-                    );
-                }
-                Ok((
-                    multiasset_table,
-                    multiasset_encoding,
-                    multiasset_key_encodings,
-                    multiasset_value_encodings,
-                ))
-            })()
-            .map_err(|e| e.annotate("multiasset"))?;
-            match len {
-                cbor_event::LenSz::Len(_, _) => (),
-                cbor_event::LenSz::Indefinite => match raw.special()? {
-                    cbor_event::Special::Break => (),
-                    _ => return Err(DeserializeFailure::EndingBreakMissing.into()),
-                },
-            }
-            Ok(Value {
-                coin,
-                multiasset,
-                encodings: Some(ValueEncoding {
-                    len_encoding,
-                    coin_encoding,
-                    multiasset_encoding,
-                    multiasset_key_encodings,
-                    multiasset_value_encodings,
-                }),
-            })
-        })()
-        .map_err(|e| e.annotate("Value"))
-    }
-=======
->>>>>>> c77bf410
 }